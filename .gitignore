--- conflicted
+++ resolved
@@ -1,7 +1,4 @@
-<<<<<<< HEAD
-=======
 # Version file autocreated in pyproject.toml and snowfake/__init__.py
->>>>>>> 82f13f70
 _version.py
 
 .ipynb_checkpoints
